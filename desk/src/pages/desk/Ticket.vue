<template>
	<div class="overflow-hidden">
		<div v-if="ticket" class="flex flex-col h-screen grow-0">
			<div class="h-[60px] px-[20px] flex">
				<div class="flex flex-row space-x-2 items-center">
					<router-link
						:to="{ path: '/frappedesk/tickets' }"
						class="text-[18px] text-gray-900 font-semibold stroke-gray-600 flex flex-row items-center space-x-[12px] hover:stroke-gray-700 select-none"
						role="button"
					>
						<FeatherIcon
							name="arrow-left"
							class="w-[12px] h-[12px]"
						/>
						<div>Ticket #{{ ticket.name }}</div>
					</router-link>
					<TicketStatus :value="ticket.status" />
					<FeatherIcon
						name="copy"
						class="w-[24px] h-[24px] bg-gray-100 p-1 rounded-md stroke-gray-700"
						role="button"
						@click="copyTicketNameToClipboard"
					/>
				</div>
			</div>
			<div
				v-if="ticket"
				class="flex border-t w-full"
				:style="{
					height: viewportWidth > 768 ? 'calc(100vh - 60px)' : null,
				}"
			>
				<div class="border-r w-[252px] shrink-0">
					<ActionPanel :ticketId="ticket.name" />
				</div>
				<div
					class="grow flex flex-col h-full"
					:style="{ width: 'calc(100vh - 252px - 240px - 252px)' }"
				>
					<div class="border-b py-[14px] px-[18px]">
						<div class="flex flex-row justify-between">
							<div class="grow">
								<div
									class="grow flex flex-row items-center space-x-[13.5px]"
								>
									<div>
										<CustomIcons
											v-if="ticket.via_customer_portal"
											name="comment"
											class="h-[25px] w-[25px] stroke-[#A6B1B9]"
										/>
										<FeatherIcon
											v-else
											name="mail"
											class="h-[25px] w-[25px] p-[1.5px] stroke-[#A6B1B9]"
										/>
									</div>
									<div
										v-if="!editingSubject"
										class="flex grow items-center justify-between"
									>
										<a
											:title="ticket.subject"
											class="sm:max-w-[200px] lg:max-w-[550px] truncate cursor-pointer font-semibold"
										>
											{{ ticket.subject }}
										</a>
										<FeatherIcon
											class="w-4 h-4 cursor-pointer"
											name="edit-2"
											@click="editingSubject = true"
										/>
									</div>
									<div
										v-else
										class="flex grow gap-2 items-center justify-between"
									>
										<Input
											class="w-full"
											id="subjectInput"
											:value="ticket.subject"
											@change="subject = $event"
											type="text"
										/>
										<div class="flex flex-row gap-2">
											<Button
												appearance="primary"
												@click="
													() => {
														$resources.ticket.setValue
															.submit({
																subject:
																	subject,
															})
															.then(
																(editingSubject = false)
															)
													}
												"
												>Save</Button
											>
											<Button
												appearance="secondary"
												@click="$router.go()"
												>Discard</Button
											>
										</div>
									</div>
								</div>
							</div>
						</div>
					</div>
					<div class="grow overflow-y-scroll px-[17px]">
						<CustomerSatisfactionFeedback
							:fromDesk="true"
							v-if="
								ticket.feedback_submitted &&
								['Closed', 'Resolved'].includes(ticket.status)
							"
							class="mt-[10px]"
							:editable="false"
							:ticket="ticket"
						/>
						<Conversations
							:ticketId="ticket.name"
							:scrollToBottom="scrollConversationsToBottom"
							:autoScroll="
								['Open', 'Replied'].includes(ticket.status)
							"
						/>
					</div>
					<div
						class="shrink-0 flex flex-col mb-[15px] px-[18px] space-y-[11px] pt-2"
					>
						<TextEditor
							v-if="editing"
							ref="replyEditor"
							:content="content"
							editor-class="text-[13px] min-h-[180px] max-h-[300px] max-w-full overflow-y-scroll"
							v-on:keydown="handleShortcuts($event)"
							:mentions="mentions"
							@change="
								(val) => {
									content = val
								}
							"
							@click="$refs.replyEditor.editor.commands.focus()"
							:placeholder="
								editingType == 'reply'
									? 'Type a response'
									: 'Type a comment'
							"
							class="border border-gray-300 rounded-[8px] p-[12px]"
						>
							<template #top>
								<div
									class="flex flex-row text-[12px] font-normal pb-[8px] border-[#F4F5F6] border-b-[1px]"
								>
									<div
										class="flex flex-col w-[85%]"
										v-if="editingType == 'reply'"
									>
										<div
											v-if="ticket.raised_by"
											class="flex flex-row space-x-2 items-center"
										>
											<div class="text-gray-700">To</div>
											<div
												class="bg-gray-50 rounded-[6px] px-[10px] py-[4px]"
											>
												{{ ticket.raised_by }}
											</div>
										</div>
										<div
											v-if="showCc"
											class="flex flex-row space-x-2 items-center bg-transparent"
										>
											<div class="text-gray-700">Cc</div>
											<Input
												class="py-[4px] bg-white w-11/12 focus:bg-white text-[12px] font-inter pl-[4px]"
												@input="cc = $event"
											/>
										</div>
										<ErrorMessage
											v-if="showCc"
											:message="ccValidationError"
										/>
										<div
											v-if="showBcc"
											class="flex flex-row space-x-2 items-center"
										>
											<div
												class="text-gray-700 bg-transparent"
											>
												Bcc
											</div>

											<Input
												class="py-[4px] bg-white w-11/12 focus:bg-white text-[12px] font-inter pl-[2px]"
												@input="bcc = $event"
											/>
										</div>
										<ErrorMessage
											v-if="showBcc"
											:message="bccValidationError"
										/>
									</div>
									<div
										v-else
										class="flex flex-row items-center space-x-2"
									>
										<span class="text-gray-700">as</span>
										<span
											class="text-[11px] text-gray-900 bg-[#FDF9F2] shadow font-normal border border-gray-400 rounded-[6px] px-[10px] py-[4px]"
											>Comment</span
										>
									</div>
									<div
										class="grow gap-1.5 flex flex-row-reverse"
									>
										<a
											role="button"
											@click="cancelEditing"
											title="Hide Editor"
										>
											<CustomIcons
												name="arrow-down"
												class="h-[24px] w-[24px]"
											/>
										</a>
										<div v-if="editingType == 'reply'">
											<Button
												v-if="showCcBtn"
												class="h-[24px] w-[24px] bg-transparent text-[#4C5A67]"
												label="Cc"
												@click="
													() => {
														showCc = true
														showCcBtn = false
													}
												"
												title="Cc"
											>
											</Button>
											<Button
												v-if="showBccBtn"
												class="h-[24px] w-[24px] bg-transparent text-[#4C5A67]"
												appearenece="secondary"
												label="Bcc"
												@click="
													() => {
														showBcc = true
														showBccBtn = false
													}
												"
												title="Bcc"
											>
											</Button>
										</div>
									</div>
								</div>
							</template>
							<template #bottom>
								<div>
									<div
										v-if="attachments.length"
										class="max-h-[100px] overflow-y-scroll rounded flex flex-col"
									>
										<ul class="flex flex-wrap gap-2 py-2">
											<li
												class="flex items-center p-1 space-x-2 bg-gray-100 border-gray-400 border shadow rounded"
												v-for="file in attachments"
												:key="file"
												:title="file.name"
											>
												<div
													class="flex flex-row items-center space-x-1"
												>
													<FeatherIcon
														name="file-text"
														class="h-[15px] stroke-gray-600"
													/>
													<span
														class="text-[12px] text-gray-700 font-normal ml-2 max-w-[100px] truncate"
													>
														{{ file.file_name }}
													</span>
												</div>
												<button
													class="grid w-4 h-4 text-gray-700 rounded hover:bg-gray-300 place-items-center"
													@click="
														() => {
															attachments =
																attachments.filter(
																	(x) =>
																		x.name !=
																		file.name
																)
														}
													"
												>
													<FeatherIcon
														class="w-3"
														name="x"
													/>
												</button>
											</li>
										</ul>
									</div>
									<div v-if="showTextFormattingMenu">
										<TextEditorFixedMenu
											class="my-1 overflow-x-auto rounded shadow-sm border"
											:buttons="textEditorMenuButtons"
										/>
									</div>
									<div
										class="pt-2 select-none flex flex-row items-center space-x-2 gap-2"
										v-if="$refs.replyEditor"
									>
										<Button
											:loading="
												editingType == 'reply'
													? $resources
															.submitConversation
															.loading
													: $resources.submitComment
															.loading
											"
											@click="submit()"
											appearance="primary"
											:disabled="
												(!user.agent &&
													!user.isAdmin) ||
												sendingDissabled
											"
										>
											{{
												editingType == "reply"
													? "Send"
													: "Create"
											}}
										</Button>

										<div
											class="flex flex-row items-center space-x-2"
										>
											<CustomIcons
												:class="
													showTextFormattingMenu
														? 'bg-gray-200'
														: ''
												"
												name="text-formatting"
												class="h-7 w-7 rounded p-1"
												role="button"
												@click="
													() => {
														showTextFormattingMenu =
															!showTextFormattingMenu
													}
												"
											/>
											<FileUploader
												@success="
													(file) =>
														attachments.push(file)
												"
											>
												<template
													v-slot="{
														progress,
														uploading,
														openFileSelector,
													}"
												>
													<FeatherIcon
														name="paperclip"
														class="h-[17px]"
														@click="
															openFileSelector
														"
														role="button"
														:disabled="uploading"
													/>
												</template>
											</FileUploader>
											<CustomIcons
												name="add-response"
												class="h-7 w-7 rounded p-1"
												role="button"
												@click="
													() => {
														showCannedResponsesDialog = true
													}
												"
											/>
											<CustomIcons
												name="article-reply"
												class="h-7 w-7 rounded p-1"
												role="button"
												@click="
													() => {
														showArticleResponseDialog = true
													}
												"
											/>
											<CannedResponsesDialog
												:show="
													showCannedResponsesDialog
												"
												@messageVal="getMessage($event)"
												@close="
													() => {
														showCannedResponsesDialog = false
													}
												"
											/>

											<ArticleResponseDialog
												:show="
													showArticleResponseDialog
												"
												@contentVal="getContent($event)"
												@close="
													() => {
														showArticleResponseDialog = false
													}
												"
											/>
										</div>
										<div class="grow flex flex-row-reverse">
											<FeatherIcon
												name="trash-2"
												role="button"
												class="h-4 w-4"
												@click="
													() => {
														content = ''
														attachments = []
														editing = false
													}
												"
											/>
										</div>
									</div>
								</div>
							</template>
						</TextEditor>
						<div>
							<div
								v-if="!editing"
								class="flex flex-row space-x-[14px]"
							>
								<Button
									appearance="primary"
									@click="startEditing('reply')"
								>
									Reply
								</Button>
								<Button
									@click="startEditing('comment')"
									appearance="secondary"
									:disabled="!user.agent && !user.isAdmin"
								>
									Add Comment
								</Button>
							</div>
						</div>
					</div>
				</div>
				<div class="border-l bg-gray-50 w-[252px] shrink-0">
					<InfoPanel :ticketId="ticket.name" />
				</div>
			</div>
		</div>
	</div>
</template>
<script>
import {
	ErrorMessage,
	Badge,
	Card,
	Dropdown,
	Avatar,
	FileUploader,
	FeatherIcon,
	TextEditor,
} from "frappe-ui"
import { TextEditorFixedMenu } from "frappe-ui/src/components/TextEditor"
import Conversations from "@/components/desk/ticket/Conversations.vue"
import InfoPanel from "@/components/desk/ticket/InfoPanel.vue"
import ActionPanel from "@/components/desk/ticket/ActionPanel.vue"
import CustomIcons from "@/components/desk/global/CustomIcons.vue"
import CustomerSatisfactionFeedback from "@/components/portal/ticket/CustomerSatisfactionFeedback.vue"
import CannedResponsesDialog from "@/components/desk/global/CannedResponsesDialog.vue"
import ArticleResponseDialog from "@/components/desk/global/ArticleResponseDialog.vue"
import { inject, ref } from "vue"
import TicketStatus from "@/components/global/ticket_list_item/TicketStatus.vue"
import { color } from "echarts"
export default {
	name: "Ticket",
	props: ["ticketId"],
	components: {
		Badge,
		Card,
		Dropdown,
		Avatar,
		FileUploader,
		FeatherIcon,
		TextEditor,
		Conversations,
		InfoPanel,
		ActionPanel,
		CustomIcons,
		CustomerSatisfactionFeedback,
		CannedResponsesDialog,
		TextEditorFixedMenu,
		ArticleResponseDialog,
		TicketStatus,
		ErrorMessage,
	},
	data() {
		return {
			editing: false,
			scrollConversationsToBottom: false,
			content: "",
			cc: "",
			bcc: "",
		}
	},
	setup() {
		const showTextFormattingMenu = ref(true)
		const viewportWidth = inject("viewportWidth")
		const user = inject("user")
		const agents = inject("agents")
		const attachments = ref([])
		const editingType = ref("")
		const replied = ref("Replied")
		const tempTextEditorData = ref({})
		const showCannedResponsesDialog = ref(false)
		const tempMessage = ref("")
		const showArticleResponseDialog = ref(false)
		const tempContent = ref("")
<<<<<<< HEAD
		const editingSubject = ref("")

=======
		const ccValidationError = ref("")
		const bccValidationError = ref("")
		const showCc = ref(false)
		const showBcc = ref(false)
		const showCcBtn = ref(true)
		const showBccBtn = ref(true)
>>>>>>> bb28c74d
		return {
			showTextFormattingMenu,
			viewportWidth,
			user,
			agents,
			attachments,
			tempTextEditorData,
			editingType,
			showCannedResponsesDialog,
			tempMessage,
			showArticleResponseDialog,
			tempContent,
<<<<<<< HEAD
			editingSubject,
=======
			replied,
			ccValidationError,
			bccValidationError,
			showCc,
			showBcc,
			showCcBtn,
			showBccBtn,
>>>>>>> bb28c74d
		}
	},
	resources: {
		ticket() {
			return {
				type: "document",
				doctype: "Ticket",
				name: this.ticketId,
			}
		},
		submitConversation() {
			return {
				method: "frappedesk.api.ticket.submit_conversation_via_agent",
				onSuccess: (res) => {
					if (res.status == "error") {
						const error = {
							"No default outgoing email available": {
								title: "Email not sent",
								text: "No default outgoing email available",
							},
						}[res.error_code]
						this.$toast({
							fixed: true,
							title: error.title,
							text: error.text,
							customIcon: "circle-fail",
							appearance: "danger",
							fixed: true,
							action: {
								title: "Setup Now",
								onClick: () => {
									this.$router.push({ name: "Emails" })
								},
							},
						})
					}
					this.tempTextEditorData = {}
					this.editing = false
				},
				onError: () => {
					this.content = this.tempTextEditorData.content
					this.attachments = this.tempTextEditorData.attachments
				},
			}
		},
		submitComment() {
			return {
				method: "frappe.client.insert",
				onSuccess: () => {
					this.tempTextEditorData = {}
					this.editing = false
				},
				onError: () => {
					this.content = this.tempTextEditorData.content
					this.attachments = this.tempTextEditorData.attachments
				},
			}
		},
		markTicketAsSeen() {
			return {
				method: "frappedesk.api.ticket.mark_ticket_as_seen",
			}
		},
	},
	mounted() {
		this.$resources.markTicketAsSeen.submit({
			ticket_id: this.ticketId,
		})
	},
	computed: {
		ticket() {
			return this.$resources.ticket.doc || null
		},
		textEditorMenuButtons() {
			return [
				"Paragraph",
				[
					"Heading 2",
					"Heading 3",
					"Heading 4",
					"Heading 5",
					"Heading 6",
				],
				"Separator",
				"Bold",
				"Italic",
				"Separator",
				"Bullet List",
				"Numbered List",
				"Separator",
				"Align Left",
				"Align Center",
				"Align Right",
				"Separator",
				"Image",
				"Video",
				"Link",
				"Blockquote",
				"Code",
				"Horizontal Rule",
				[
					"InsertTable",
					"AddColumnBefore",
					"AddColumnAfter",
					"DeleteColumn",
					"AddRowBefore",
					"AddRowAfter",
					"DeleteRow",
					"MergeCells",
					"SplitCell",
					"ToggleHeaderColumn",
					"ToggleHeaderRow",
					"ToggleHeaderCell",
					"DeleteTable",
				],
				"Separator",
				"Undo",
				"Redo",
			]
		},
		sendingDissabled() {
			let content = this.content.trim()
			content = content.replaceAll("<p></p>", "")
			content = content.replaceAll(" ", "")
			return (
				(content == "" ||
					content == "<p><br></p>" ||
					content == "<p></p>") &&
				this.attachments.length == 0
			)
		},
		mentions() {
			const users = this.editingType === "comment" ? this.agents : []
			return users.map((user) => ({
				label: user.agent_name,
				value: user.name,
			}))
		},
	},
	methods: {
		async copyTicketNameToClipboard() {
			if (window.isSecureContext) {
				await navigator.clipboard.writeText(this.ticket.name)
			} else {
				const textArea = document.createElement("textarea")
				textArea.value = this.ticket.name
				document.body.appendChild(textArea)
				textArea.focus()
				textArea.select()
				try {
					document.execCommand("copy")
				} catch (err) {
					console.error("Unable to copy to clipboard", err)
				}
				document.body.removeChild(textArea)
			}
			this.$toast({
				title: "Copied to clipboard",
				customIcon: "circle-check",
				appearance: "success",
			})
		},
		startEditing(type = "reply") {
			this.editing = true
			this.editingType = type
			this.delayedConversationScroll()
			this.$nextTick(() => {
				this.$refs.replyEditor.editor.commands.focus()
			})
		},
		cancelEditing() {
			this.editing = false
		},
		delayedConversationScroll() {
			function delay(time) {
				return new Promise((resolve) => setTimeout(resolve, time))
			}
			delay(400).then(() => (this.scrollConversationsToBottom = true))
			delay(1000).then(() => (this.scrollConversationsToBottom = false))
		},
		handleShortcuts(e) {
			if ((e.metaKey || e.ctrlKey) && e.keyCode === 13) {
				if (!this.sendingDissabled) {
					this.submit()
				}
			} else if ((e.metaKey || e.ctrlKey) && e.keyCode === 75) {
				this.$refs.replyEditor.editor.commands.insertLink()
			} else if (e.keyCode === 27) {
				this.cancelEditing()
			}
		},
		submit() {
			// if (this.validateInputs()) {
			// 	return
			// }
			switch (this.editingType) {
				case "reply":
					this.submitConversation()
					break
				case "comment":
					this.submitComment()
					break
			}
		},
		submitConversation() {
			this.tempTextEditorData.content = this.content
			this.tempTextEditorData.attachments = this.attachments
			const content = `<div class='content-block'><div>${this.content}</div></div>`
			this.$resources.submitConversation.submit({
				ticket_id: this.ticketId,
				message: content,
				cc: this.cc,
				bcc: this.bcc,
				attachments: this.attachments.map((x) => x.name),
			})
			this.content = ""
			this.attachments = []
		},
		submitComment() {
			this.tempTextEditorData.attachments = this.attachments
			this.tempTextEditorData.content = this.content
			const content = `<div class='content-block'><div>${this.content}</div></div>`
			this.$resources.submitComment.submit({
				doc: {
					doctype: "Frappe Desk Comment",
					reference_ticket: this.ticketId,
					content: content,
					commented_by: this.user.user,
				},
			})
			this.content = ""
			this.attachments = []
		},
		getNextTicket() {},
		getPreviousTicket() {},
		getMessage(message) {
			this.tempMessage = message
			this.content = this.tempMessage
		},
		getContent(content) {
			this.tempContent = content
			this.content = this.tempContent
		},
		validateInputs() {
			if (this.cc || this.bcc != "") {
				let error = this.validateCcInput(this.cc)
				error += this.validateBccInput(this.bcc)
				return error
			}
		},
		validateCcInput(value) {
			this.ccValidationError = ""
			const reg =
				/^(([^<>()\[\]\\.,;:\s@"]+(\.[^<>()\[\]\\.,;:\s@"]+)*)|(".+"))@((\[[0-9]{1,3}\.[0-9]{1,3}\.[0-9]{1,3}\.[0-9]{1,3}])|(([a-zA-Z\-0-9]+\.)+[a-zA-Z]{2,24}))$/
			if (!reg.test(value)) {
				this.ccValidationError = "Enter a valid email"
			}
			return this.ccValidationError
		},
		validateBccInput(value) {
			this.bccValidationError = ""
			const reg =
				/^(([^<>()\[\]\\.,;:\s@"]+(\.[^<>()\[\]\\.,;:\s@"]+)*)|(".+"))@((\[[0-9]{1,3}\.[0-9]{1,3}\.[0-9]{1,3}\.[0-9]{1,3}])|(([a-zA-Z\-0-9]+\.)+[a-zA-Z]{2,24}))$/
			if (!reg.test(value)) {
				this.bccValidationError = "Enter a valid email"
			}
			return this.bccValidationError
		},
	},
}
</script><|MERGE_RESOLUTION|>--- conflicted
+++ resolved
@@ -541,17 +541,13 @@
 		const tempMessage = ref("")
 		const showArticleResponseDialog = ref(false)
 		const tempContent = ref("")
-<<<<<<< HEAD
 		const editingSubject = ref("")
-
-=======
 		const ccValidationError = ref("")
 		const bccValidationError = ref("")
 		const showCc = ref(false)
 		const showBcc = ref(false)
 		const showCcBtn = ref(true)
 		const showBccBtn = ref(true)
->>>>>>> bb28c74d
 		return {
 			showTextFormattingMenu,
 			viewportWidth,
@@ -564,9 +560,7 @@
 			tempMessage,
 			showArticleResponseDialog,
 			tempContent,
-<<<<<<< HEAD
 			editingSubject,
-=======
 			replied,
 			ccValidationError,
 			bccValidationError,
@@ -574,7 +568,6 @@
 			showBcc,
 			showCcBtn,
 			showBccBtn,
->>>>>>> bb28c74d
 		}
 	},
 	resources: {
