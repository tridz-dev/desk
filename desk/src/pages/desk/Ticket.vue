--- conflicted
+++ resolved
@@ -8,10 +8,7 @@
 						class="text-2xl text-gray-900 font-semibold stroke-gray-600 flex flex-row items-center space-x-3 hover:stroke-gray-700 select-none"
 						role="button"
 					>
-						<FeatherIcon
-							name="arrow-left"
-							class="w-3 h-3"
-						/>
+						<FeatherIcon name="arrow-left" class="w-3 h-3" />
 						<div>Ticket #{{ ticket.name }}</div>
 					</router-link>
 					<TicketStatus :value="ticket.status" />
@@ -154,11 +151,7 @@
 						>
 							<template #top>
 								<div
-<<<<<<< HEAD
 									class="flex flex-row items-center text-sm font-normal pb-2"
-=======
-									class="flex flex-row text-[12px] font-normal pb-[8px] border-[#F4F5F6] border-b-[1px]"
->>>>>>> 8c856b3d
 								>
 									<div
 										class="flex flex-col w-[85%]"
