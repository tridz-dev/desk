<template>
	<div>

		<div class="flow-root pt-4 pb-6 px-[16px]">
			<div class="float-left">
			</div>
			<div class="float-right">
				<!-- TODO: add v-on-outside-click="() => { toggleFilters = false }" -->
				<div v-if="showTicketBluckUpdatePanel" class="flex space-x-3">
					<Button @click="markSelectedTicketsAsClosed()">Mark as Closed</Button>
					<Dropdown
						v-if="agents"
						placement="right" 
						:options="agentsAsDropdownOptions()" 
						:dropdown-width-full="true"
					>
						<template v-slot="{ toggleAssignees }">
							<div class="flex flex-col">
								<Button @click="toggleAssignees" class="cursor-pointer">
									<div class="flex items-center space-x-2">
										<div>Assign</div>
									</div>
								</Button>
							</div>
						</template>
					</Dropdown>
				</div>
				<div v-else class="flex items-center space-x-3">
					<div>
						<FilterBox class="mt-6" v-if="toggleFilters" @close="() => { toggleFilters = false }" :options="getFilterBoxOptions()" v-model="filters"/>
					</div>
					<div class="stroke-blue-500 fill-blue-500 w-0 h-0 block"></div>
					<Button :class="Object.keys(filters).length == 0 ? 'bg-gray-100 text-gray-600' : 'bg-blue-100 text-blue-500 hover:bg-blue-300'" @click="() => { toggleFilters = !toggleFilters }">
						<div class="flex items-center space-x-2">
							<CustomIcons height="18" width="18" name="filter" :class="Object.keys(filters).length > 0 ? 'stroke-blue-500 fill-blue-500' : 'stroke-black'" />
							<div>Add Filters</div>
							<div class="bg-blue-500 text-white px-1.5 rounded" v-if="Object.keys(filters).length > 0">{{ Object.keys(this.filters).length }}</div>
						</div>
					</Button>
					<Button icon-left="plus" appearance="primary" @click="() => {showNewTicketDialog = true}">Add Ticket</Button>
				</div>
			</div>
		</div>
		<ListManager
			class="px-[16px]"
			ref="ticketList"
			:options="ticketListManagerOptions"
		>
			<template #body="{ manager }">
				<div>
					<div
						@pointerenter="() => { showSelectAllCheckbox = true}"
						@pointerleave="() => { showSelectAllCheckbox = false}"
						class="bg-[#F7F7F7] group flex items-center text-base font-medium text-gray-500 py-[10px] pl-[11px] pr-[49.80px] rounded-[6px] select-none"
					>
						<div class="w-[37px] h-[14px]">
							<Input 
								type="checkbox" 
								@click="manager.selectAll()" 
								:checked="manager.allItemsSelected" 
								class="cursor-pointer mr-1 hover:visible" 
								:class="manager.allItemsSelected || showSelectAllCheckbox ? 'visible' : 'invisible'" 
							/>
						</div>
						<div 
							class="sm:w-1/12 flex flex-row items-center space-x-[7px] cursor-pointer"
							@click="manager.toggleOrderBy('name')"
						>
							<span>#</span>
							<div class="w-[10px]">
								<CustomIcons 
									v-if="manager.options.order_by.split(' ')[0] === 'name'"
									:name="manager.options.order_by.split(' ')[1] === 'desc' ? 'chevron-down' : 'chevron-up'"
									class="h-[6px] fill-gray-400 stroke-transparent" 
								/>
							</div>
						</div>
						<div 
							class="sm:w-8/12 flex flex-row items-center space-x-[6px] cursor-pointer"
							@click="manager.toggleOrderBy('subject')"
						>
							<span>Subject</span>
							<div class="w-[10px]">
								<CustomIcons 
									v-if="manager.options.order_by.split(' ')[0] === 'subject'"
									:name="manager.options.order_by.split(' ')[1] === 'desc' ? 'chevron-down' : 'chevron-up'"
									class="h-[6px] fill-gray-400 stroke-transparent" 
								/>
							</div>
						</div>
						<div 
							class="sm:w-3/12 flex flex-row items-center space-x-[6px] cursor-pointer"
							@click="manager.toggleOrderBy('status')"
						>
							<span>Status</span>
							<div class="w-[10px]">
								<CustomIcons 
									v-if="manager.options.order_by.split(' ')[0] === 'status'"
									:name="manager.options.order_by.split(' ')[1] === 'desc' ? 'chevron-down' : 'chevron-up'"
									class="h-[6px] fill-gray-400 stroke-transparent" 
								/>
							</div>
						</div>
						<div 
							class="sm:w-3/12 flex flex-row items-center space-x-[6px] cursor-pointer"
							@click="manager.toggleOrderBy('contact')"
						>
							<span>Created By</span>
							<div class="w-[10px]">
								<CustomIcons 
									v-if="manager.options.order_by.split(' ')[0] === 'contact'"
									:name="manager.options.order_by.split(' ')[1] === 'desc' ? 'chevron-down' : 'chevron-up'"
									class="h-[6px] fill-gray-400 stroke-transparent" 
								/>
							</div>
						</div>
						<div 
							class="sm:w-2/12 flex flex-row items-center space-x-[6px] cursor-pointer"
							@click="manager.toggleOrderBy('resolution_by')"
						>
							<span>Due In</span>
							<div class="w-[10px]">
								<CustomIcons 
									v-if="manager.options.order_by.split(' ')[0] === 'resolution_by'"
									:name="manager.options.order_by.split(' ')[1] === 'desc' ? 'chevron-down' : 'chevron-up'"
									class="h-[6px] fill-gray-400 stroke-transparent" 
								/>
							</div>
						</div>
						<div
							class="sm:w-1/12 flex flex-row items-center space-x-[6px] cursor-pointer"
							@click="manager.toggleOrderBy('modified')"
						>
							<span>Modified</span>
							<div class="w-[10px]">
								<CustomIcons 
									v-if="manager.options.order_by.split(' ')[0] === 'modified'"
									:name="manager.options.order_by.split(' ')[1] === 'desc' ? 'chevron-down' : 'chevron-up'"
									class="h-[6px] fill-gray-400 stroke-transparent" 
								/>
							</div>
						</div>
					</div>
					<div 
						id="rows" 
						class="flex flex-col space-y-2 overflow-scroll"
						:style="{ height: viewportWidth > 768 ? 'calc(100vh - 7rem)' : null }"
					>
						<div v-for="ticket in manager.list" :key="ticket.name">
							<TicketListItem :ticket="ticket" @toggle-select="manager.select(ticket)" :selected="manager.itemSelected(ticket)" />
						</div>
						<div class="flex justify-center">
							<div class="flex flex-row space-x-2">
								<Button appearance="minimal" icon-left="chevron-left" @click="manager.previousPage()">Previous</Button>
								<Button appearance="primary"> {{ manager.currPage }} </Button>
								<Button appearance="minimal" @click="manager.getPage(manager.currPage + 1)"> {{ manager.currPage + 1 }} </Button>
								<Button appearance="minimal" @click="manager.getPage(manager.currPage + 2)"> {{ manager.currPage + 2 }}</Button>
								<Button appearance="minimal" icon-right="chevron-right" @click="manager.nextPage()">Next</Button>
							</div>
						</div>
					</div>
				</div>
			</template>
		</ListManager>
		<NewTicketDialog v-model="showNewTicketDialog" @ticket-created="() => {showNewTicketDialog = false}"/>
	</div>
</template>
<script>
import { Input, Dropdown, FeatherIcon, Dialog } from 'frappe-ui'
import TicketList from '@/components/desk/tickets/TicketList.vue'
import NewTicketDialog from '@/components/desk/tickets/NewTicketDialog.vue'
import CustomIcons from '@/components/desk/global/CustomIcons.vue'
import FilterBox from '@/components/desk/global/FilterBox.vue'
import { inject, ref, provide } from 'vue'
import TicketListItem from '@/components/desk/tickets/TicketListItem.vue'
import ListManager from '@/components/global/ListManager.vue'

export default {
	name: 'Tickets',
	components: {
<<<<<<< HEAD
    TicketList,
    Input,
    NewTicketDialog,
    CustomIcons,
    Dropdown,
    FeatherIcon,
    FilterBox
},
=======
		TicketList,
		Input,
		Dialog,
		NewTicketDialog,
		CustomIcons,
		Dropdown,
		FeatherIcon,
		FilterBox,
		ListManager,
		TicketListItem
	},
>>>>>>> b1611621
	setup() {
		const user = inject('user')
		const tickets = inject('tickets')
		const showNewTicketDialog = ref(false)

		const filters = ref([])
		const toggleFilters = ref(false)

		const ticketTypes = inject('ticketTypes')
		const ticketPriorities = inject('ticketPriorities')
		const ticketStatuses = inject('ticketStatuses')
		const agents = inject('agents')
		const contacts = inject('contacts')

		const selectedTickets = ref([])
		const resetSelections = ref(false)
		provide('resetSelections', resetSelections)

		const ticketController = inject('ticketController')
		const updateSidebarFilter = inject('updateSidebarFilter')
		const viewportWidth = inject('viewportWidth')

		const ticketListManagerOptions = ref({
			cache: ['Ticket', 'Desk'],
			doctype: 'Ticket',
			fields: [
				'priority', 
				'name', 
				'subject', 
				'ticket_type', 
				'status', 
				'contact', 
				'response_by', 
				'resolution_by', 
				'agreement_status', 
				'modified', 
				'_assign', 
				'_seen'
			],
			limit: 20,
			order_by: 'modified desc',
		})

		const showSelectAllCheckbox = ref(false)

		return {
			showSelectAllCheckbox,
			ticketListManagerOptions,
			user, 
			tickets, 
			showNewTicketDialog, 
			filters, 
			toggleFilters,
			ticketTypes,
			ticketPriorities,
			ticketStatuses,
			agents,
			contacts,
			selectedTickets,
			ticketController,
			resetSelections,
			updateSidebarFilter,
			viewportWidth
		}
	},
	mounted() {
		if (this.$route.query) {
			for (const [key, value] of Object.entries(this.$route.query)) {
				if (['ticket_type', 'raised_by', 'status', 'priority', '_assign'].includes(key)) {
					const filter = {}
					filter[key] = value
					this.filters.push(filter)
				}
			} 
		}
	},
	watch: {
		filters(newValue) {
			let query = this.$route.query.menu_filter ? {menu_filter: this.$route.query.menu_filter} : {}
			newValue.forEach(filter => {
				for (const [key, value] of Object.entries(filter)) {
					if (['ticket_type', 'raised_by', 'status', 'priority', '_assign'].includes(key)) {
						if (key == '_assign') {
							query.menu_filter = 'all'
						}
						query[key] = value
					}
				}
			})
			this.$router.push({path: this.$route.path, query}).then(() => this.updateSidebarFilter())
		},
		$route() {
			this.applyFiltersToList()
		}
	},
	computed: {
		showTicketBluckUpdatePanel() {
			return this.selectedTickets.length > 0
		}
	},
	methods: {
		applyFiltersToList() {
			const finalFilters = {}
			if (this.user.agent) {
				switch(this.$route.query.menu_filter) {
					case 'my-open-tickets':
						finalFilters['_assign'] = ['like', `%${this.user.agent.name}%`]
						finalFilters['status'] = ['like', '%Open%']
						break;
					case 'my-replied-tickets':
						finalFilters['_assign'] = ['like', `%${this.user.agent.name}%`]
						finalFilters['status'] = ['like', '%Replied%']
						break;
					case 'my-resolved-tickets':
						finalFilters['_assign'] = ['like', `%${this.user.agent.name}%`]
						finalFilters['status'] = ['like', '%Resolved%']
						break;
					case 'my-closed-tickets':
						finalFilters['_assign'] = ['like', `%${this.user.agent.name}%`]
						finalFilters['status'] = ['like', '%Closed%']
						break;
				}
			}
			console.log('applying filters')
			console.log(finalFilters)
			this.filters.forEach(filter => {
				for (const [key, value] of Object.entries(filter)) {
					finalFilters[key] = ['like', `%${value}%`]
				}
			})
			this.$refs.ticketList.manager.update({filters: finalFilters})
		},
		getFilterBoxOptions() {
			return [
				{label: "Type", name: "ticket_type", items: this.ticketTypes.map((item) => item.name)},
				{label: "Contact", name: "raised_by", items: this.contacts.map((item) => item.name)},
				{label: "Status", name: "status", items: this.ticketStatuses},
				{label: "Assignee", name: "_assign", items: this.agents.map((item) => item.name)},
				{label: "Priority", name: "priority", items: this.ticketPriorities.map((item) => item.name)},
				// TODO: {label: "Created On", name: "creation", type: 'calander'}
			]
		},
		triggerSelectedTickets(selectedTickets) {
			this.selectedTickets = selectedTickets
		},
		markSelectedTicketsAsClosed() {
			if (this.selectedTickets) {
				this.ticketController.bulkSet(this.selectedTickets, 'status', 'Closed').then(() => {
					this.resetSelections = true
				})
			}
		},
		agentsAsDropdownOptions() {
			let agentItems = [];
			if (this.agents) {
				this.agents.forEach(agent => {
					agentItems.push({
						label: agent.agent_name,
						handler: () => {
							if (this.selectedTickets) {
								this.ticketController.bulkSet(this.selectedTickets, 'agent', agent.name).then(() => {
									this.resetSelections = true
								})
							}
						},
					});
				});
				let options = [];
				if (this.user.agent) {
					options.push({
						group: 'Myself',
						hideLabel: true,
						items: [
							{
								label: 'Assign to me',
								handler: () => {
									if (this.selectedTickets) {
										this.ticketController.bulkSet(this.selectedTickets, 'agent').then(() => {
											this.resetSelections = true
										})
									}
								}
							},
						],
					})
				}
				options.push({
					group: 'All Agents',
					hideLabel: true,
					items: agentItems,
				})
				return options;
			} else {
				return null;
			}
		},
	}
}

// TODO: transfer the tickets controllers to desk.vue file
</script><|MERGE_RESOLUTION|>--- conflicted
+++ resolved
@@ -178,16 +178,6 @@
 export default {
 	name: 'Tickets',
 	components: {
-<<<<<<< HEAD
-    TicketList,
-    Input,
-    NewTicketDialog,
-    CustomIcons,
-    Dropdown,
-    FeatherIcon,
-    FilterBox
-},
-=======
 		TicketList,
 		Input,
 		Dialog,
@@ -199,7 +189,6 @@
 		ListManager,
 		TicketListItem
 	},
->>>>>>> b1611621
 	setup() {
 		const user = inject('user')
 		const tickets = inject('tickets')
