--- conflicted
+++ resolved
@@ -105,24 +105,16 @@
 								<div class="text-gray-600">{{ field.label }}</div>
 								<div v-if="field.route" class="w-fit flex flex-row items-center space-x-[12px] cursor-pointer hover:underline">
 									<FeatherIcon name="external-link" class="w-[14px] h-[14px] stroke-gray-500" />
-<<<<<<< HEAD
 									<div class="w-[200px] truncate">
 										<a :title="field.value" class="text-gray-900 text-base" :href="field.route" target="_blank">{{ field.value }}</a>
 									</div>
-=======
-									<a class="text-gray-900" :href="field.route" target="_blank">{{ field.value }}</a>
->>>>>>> b1611621
 								</div>
 								<div v-else>
 									<div class="flex flex-row items-center space-x-[12px]">
 										<FeatherIcon name="info" class="w-[14px] h-[14px] stroke-gray-500" />
-<<<<<<< HEAD
 										<div class="w-[200px] truncate">
 											<a :title="field.value" class="text-gray-900 text-base w-[200px]">{{ field.value }}</a>
 										</div>
-=======
-										<div class="text-gray-900">{{ field.value }}</div>
->>>>>>> b1611621
 									</div>
 								</div>
 							</div>
