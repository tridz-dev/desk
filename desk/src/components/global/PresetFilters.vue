--- conflicted
+++ resolved
@@ -8,11 +8,9 @@
 			>
 				<div class="text-lg font-semibold">
 					{{
-<<<<<<< HEAD
-						`All ${ListTitle != null ? ListTitle : title} (${
-=======
+
 						`${ListTitle ? ListTitle : title} (${
->>>>>>> 98c14a25
+
 							manager.totalCount
 						})`
 					}}
