--- conflicted
+++ resolved
@@ -179,10 +179,6 @@
 								<div
 									v-for="(item, index) in manager.list"
 									:key="item.name"
-<<<<<<< HEAD
-=======
-									class="pr-[5px]"
->>>>>>> 1e977f91
 								>
 									<slot name="row" :item="item">
 										<div
@@ -315,12 +311,4 @@
 		}
 	},
 }
-</script>
-
-<style>
-.line-truncate {
-	white-space: nowrap;
-	overflow: hidden;
-	text-overflow: ellipsis;
-}
-</style>+</script>