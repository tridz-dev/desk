--- conflicted
+++ resolved
@@ -34,12 +34,8 @@
 		pageTitle.value = title ? title : null;
 	}
 
-<<<<<<< HEAD
+	useFavicon(brandFavicon);
 	useTitle(windowTitle);
-=======
-	useFavicon(brandFavicon);
-	useTitle(helpdeskName);
->>>>>>> 62b7d92d
 
 	socket.on("helpdesk:settings-updated", () => configRes.reload());
 
