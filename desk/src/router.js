--- conflicted
+++ resolved
@@ -7,15 +7,11 @@
 export const VERIFY = "Verify Account";
 export const AGENT_PORTAL_LANDING = "DeskTickets";
 export const CUSTOMER_PORTAL_LANDING = "PortalTickets";
-<<<<<<< HEAD
-export const AUTH_BYPASS_ROUTES = [LOGIN, SIGNUP, VERIFY];
 export const AGENT_PORTAL_TICKET = "DeskTicket";
-=======
 export const CUSTOMER_PORTAL_NEW_TICKET = "DefaultNewTicket";
 export const AUTH_ROUTES = [LOGIN, SIGNUP, VERIFY];
 export const KNOWLEDGE_BASE_PUBLIC = "Knowledge Base";
 export const WEBSITE_ROOT = "Website Root";
->>>>>>> 62b7d92d
 
 const routes = [
 	{
