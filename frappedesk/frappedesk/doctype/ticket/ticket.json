--- conflicted
+++ resolved
@@ -424,11 +424,7 @@
 	"icon": "fa fa-issue",
 	"idx": 7,
 	"links": [],
-<<<<<<< HEAD
 	"modified": "2022-12-29 12:53:14.989213",
-=======
-	"modified": "2022-12-17 04:06:11.369866",
->>>>>>> 3e98f0ff
 	"modified_by": "Administrator",
 	"module": "FrappeDesk",
 	"name": "Ticket",
