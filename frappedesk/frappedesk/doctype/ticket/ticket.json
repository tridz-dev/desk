--- conflicted
+++ resolved
@@ -1,5 +1,4 @@
 {
-<<<<<<< HEAD
  "actions": [],
  "allow_import": 1,
  "autoname": "format:{#######}",
@@ -482,485 +481,4 @@
  "title_field": "subject",
  "track_changes": 1,
  "track_seen": 1
-=======
-	"actions": [],
-	"allow_import": 1,
-	"autoname": "format:{#######}",
-	"creation": "2022-03-02 03:10:19.254460",
-	"doctype": "DocType",
-	"document_type": "Setup",
-	"email_append_to": 1,
-	"engine": "InnoDB",
-	"field_order": [
-		"subject_section",
-		"subject",
-		"raised_by",
-		"status",
-		"priority",
-		"cb00",
-		"ticket_type",
-		"agent_group",
-		"ticket_split_from",
-		"sb_details",
-		"description",
-		"template",
-		"custom_fields",
-		"service_level_section",
-		"sla",
-		"response_by",
-		"response_by_variance",
-		"reset_service_level_agreement",
-		"cb",
-		"agreement_status",
-		"resolution_by",
-		"resolution_by_variance",
-		"service_level_agreement_creation",
-		"on_hold_since",
-		"total_hold_time",
-		"response",
-		"first_response_time",
-		"first_responded_on",
-		"column_break_26",
-		"avg_response_time",
-		"section_break_19",
-		"resolution_details",
-		"column_break1",
-		"opening_date",
-		"opening_time",
-		"resolution_date",
-		"resolution_time",
-		"user_resolution_time",
-		"additional_info",
-		"contact",
-		"email_account",
-		"column_break_16",
-		"via_customer_portal",
-		"attachment",
-		"content_type",
-		"customer_feedback_section",
-		"feedback_submitted",
-		"satisfaction_rating",
-		"customer_feedback",
-		"custom_fields_section"
-	],
-	"fields": [
-		{
-			"fieldname": "subject_section",
-			"fieldtype": "Section Break",
-			"options": "fa fa-flag"
-		},
-		{
-			"bold": 1,
-			"fieldname": "subject",
-			"fieldtype": "Data",
-			"in_global_search": 1,
-			"in_standard_filter": 1,
-			"label": "Subject",
-			"reqd": 1
-		},
-		{
-			"bold": 1,
-			"depends_on": "eval:doc.__islocal",
-			"fieldname": "raised_by",
-			"fieldtype": "Data",
-			"in_global_search": 1,
-			"in_list_view": 1,
-			"label": "Raised By (Email)",
-			"oldfieldname": "raised_by",
-			"oldfieldtype": "Data",
-			"options": "Email"
-		},
-		{
-			"fieldname": "cb00",
-			"fieldtype": "Column Break"
-		},
-		{
-			"default": "Open",
-			"fieldname": "status",
-			"fieldtype": "Select",
-			"in_list_view": 1,
-			"in_standard_filter": 1,
-			"label": "Status",
-			"no_copy": 1,
-			"oldfieldname": "status",
-			"oldfieldtype": "Select",
-			"options": "Open\nReplied\nResolved\nClosed",
-			"search_index": 1
-		},
-		{
-			"default": "Medium",
-			"fieldname": "priority",
-			"fieldtype": "Link",
-			"in_list_view": 1,
-			"in_standard_filter": 1,
-			"label": "Priority",
-			"options": "Ticket Priority"
-		},
-		{
-			"fieldname": "ticket_type",
-			"fieldtype": "Link",
-			"label": "Ticket Type",
-			"options": "Ticket Type"
-		},
-		{
-			"fieldname": "ticket_split_from",
-			"fieldtype": "Link",
-			"label": "Ticket Split From",
-			"options": "Ticket",
-			"read_only": 1
-		},
-		{
-			"collapsible": 1,
-			"collapsible_depends_on": "eval:doc.status!=\"Closed\"",
-			"fieldname": "sb_details",
-			"fieldtype": "Section Break",
-			"label": "Details"
-		},
-		{
-			"bold": 1,
-			"fieldname": "description",
-			"fieldtype": "Text Editor",
-			"in_global_search": 1,
-			"label": "Description",
-			"oldfieldname": "problem_description",
-			"oldfieldtype": "Text"
-		},
-		{
-			"collapsible": 1,
-			"fieldname": "service_level_section",
-			"fieldtype": "Section Break",
-			"label": "SLA Details"
-		},
-		{
-			"fieldname": "sla",
-			"fieldtype": "Link",
-			"label": "SLA",
-			"options": "SLA"
-		},
-		{
-			"depends_on": "eval: doc.status != 'Replied' && doc.sla;",
-			"fieldname": "response_by",
-			"fieldtype": "Datetime",
-			"label": "Response By",
-			"read_only": 1
-		},
-		{
-			"depends_on": "eval: doc.sla && doc.status != 'Replied';",
-			"fieldname": "response_by_variance",
-			"fieldtype": "Duration",
-			"hide_seconds": 1,
-			"label": "Response By Variance",
-			"read_only": 1
-		},
-		{
-			"depends_on": "eval: doc.sla",
-			"fieldname": "reset_service_level_agreement",
-			"fieldtype": "Button",
-			"label": "Reset SLA"
-		},
-		{
-			"collapsible": 1,
-			"fieldname": "cb",
-			"fieldtype": "Column Break",
-			"options": "fa fa-pushpin",
-			"read_only": 1
-		},
-		{
-			"default": "First Response Due",
-			"depends_on": "eval: doc.sla",
-			"fieldname": "agreement_status",
-			"fieldtype": "Select",
-			"label": "SLA Status",
-			"options": "First Response Due\nResolution Due\nFulfilled\nOverdue",
-			"read_only": 1
-		},
-		{
-			"depends_on": "eval: doc.status != 'Replied' && doc.sla;",
-			"fieldname": "resolution_by",
-			"fieldtype": "Datetime",
-			"label": "Resolution By",
-			"read_only": 1
-		},
-		{
-			"depends_on": "eval: doc.sla && doc.status != 'Replied';",
-			"fieldname": "resolution_by_variance",
-			"fieldtype": "Duration",
-			"hide_seconds": 1,
-			"label": "Resolution By Variance",
-			"read_only": 1
-		},
-		{
-			"fieldname": "service_level_agreement_creation",
-			"fieldtype": "Datetime",
-			"hidden": 1,
-			"label": "SLA Creation",
-			"read_only": 1
-		},
-		{
-			"fieldname": "on_hold_since",
-			"fieldtype": "Datetime",
-			"hidden": 1,
-			"label": "On Hold Since",
-			"read_only": 1
-		},
-		{
-			"fieldname": "total_hold_time",
-			"fieldtype": "Duration",
-			"label": "Total Hold Time",
-			"read_only": 1
-		},
-		{
-			"collapsible": 1,
-			"fieldname": "response",
-			"fieldtype": "Section Break",
-			"label": "Response Details"
-		},
-		{
-			"bold": 1,
-			"fieldname": "first_response_time",
-			"fieldtype": "Duration",
-			"label": "First Response Time",
-			"read_only": 1
-		},
-		{
-			"fieldname": "first_responded_on",
-			"fieldtype": "Datetime",
-			"label": "First Responded On"
-		},
-		{
-			"fieldname": "column_break_26",
-			"fieldtype": "Column Break"
-		},
-		{
-			"bold": 1,
-			"fieldname": "avg_response_time",
-			"fieldtype": "Duration",
-			"label": "Average Response Time",
-			"read_only": 1
-		},
-		{
-			"collapsible": 1,
-			"fieldname": "section_break_19",
-			"fieldtype": "Section Break",
-			"label": "Resolution Details"
-		},
-		{
-			"depends_on": "eval:!doc.__islocal",
-			"fieldname": "resolution_details",
-			"fieldtype": "Text Editor",
-			"label": "Resolution Details",
-			"no_copy": 1,
-			"oldfieldname": "resolution_details",
-			"oldfieldtype": "Text"
-		},
-		{
-			"depends_on": "eval:!doc.__islocal",
-			"fieldname": "column_break1",
-			"fieldtype": "Column Break",
-			"oldfieldtype": "Column Break",
-			"read_only": 1
-		},
-		{
-			"default": "Today",
-			"fieldname": "opening_date",
-			"fieldtype": "Date",
-			"label": "Opening Date",
-			"no_copy": 1,
-			"oldfieldname": "opening_date",
-			"oldfieldtype": "Date",
-			"read_only": 1
-		},
-		{
-			"fieldname": "opening_time",
-			"fieldtype": "Time",
-			"label": "Opening Time",
-			"no_copy": 1,
-			"oldfieldname": "opening_time",
-			"oldfieldtype": "Time",
-			"read_only": 1
-		},
-		{
-			"depends_on": "eval:!doc.__islocal",
-			"fieldname": "resolution_date",
-			"fieldtype": "Datetime",
-			"label": "Resolution Date",
-			"no_copy": 1,
-			"oldfieldname": "resolution_date",
-			"oldfieldtype": "Date",
-			"read_only": 1
-		},
-		{
-			"fieldname": "resolution_time",
-			"fieldtype": "Duration",
-			"label": "Resolution Time",
-			"read_only": 1
-		},
-		{
-			"fieldname": "user_resolution_time",
-			"fieldtype": "Duration",
-			"label": "User Resolution Time",
-			"read_only": 1
-		},
-		{
-			"collapsible": 1,
-			"fieldname": "additional_info",
-			"fieldtype": "Section Break",
-			"label": "Reference",
-			"options": "fa fa-pushpin",
-			"read_only": 1
-		},
-		{
-			"fieldname": "contact",
-			"fieldtype": "Link",
-			"label": "Contact",
-			"options": "Contact"
-		},
-		{
-			"fieldname": "email_account",
-			"fieldtype": "Link",
-			"label": "Email Account",
-			"options": "Email Account"
-		},
-		{
-			"fieldname": "column_break_16",
-			"fieldtype": "Column Break"
-		},
-		{
-			"default": "0",
-			"fieldname": "via_customer_portal",
-			"fieldtype": "Check",
-			"label": "Via Customer Portal"
-		},
-		{
-			"fieldname": "attachment",
-			"fieldtype": "Attach",
-			"hidden": 1,
-			"label": "Attachment"
-		},
-		{
-			"fieldname": "content_type",
-			"fieldtype": "Data",
-			"hidden": 1,
-			"label": "Content Type"
-		},
-		{
-			"fieldname": "template",
-			"fieldtype": "Link",
-			"label": "Template",
-			"options": "Ticket Template"
-		},
-		{
-			"fieldname": "custom_fields",
-			"fieldtype": "Table",
-			"label": "Custom Fields",
-			"options": "Ticket Custom Field"
-		},
-		{
-			"fieldname": "agent_group",
-			"fieldtype": "Link",
-			"label": "Agent Group",
-			"options": "Agent Group"
-		},
-		{
-			"depends_on": "eval:doc.feedback_submitted",
-			"fieldname": "customer_feedback_section",
-			"fieldtype": "Section Break",
-			"label": "Customer Feedback"
-		},
-		{
-			"default": "0",
-			"depends_on": "feedback_submitted",
-			"fieldname": "feedback_submitted",
-			"fieldtype": "Check",
-			"hidden": 1,
-			"label": "Feedback Submitted"
-		},
-		{
-			"fieldname": "customer_feedback",
-			"fieldtype": "Long Text",
-			"label": "Feedback"
-		},
-		{
-			"fieldname": "satisfaction_rating",
-			"fieldtype": "Rating",
-			"label": "Rating"
-		},
-		{
-			"fieldname": "custom_fields_section",
-			"fieldtype": "Section Break",
-			"label": "Custom Fields"
-		}
-	],
-	"icon": "fa fa-issue",
-	"idx": 7,
-	"links": [],
-	"modified": "2022-11-22 21:39:10.276307",
-	"modified_by": "Administrator",
-	"module": "FrappeDesk",
-	"name": "Ticket",
-	"naming_rule": "Expression",
-	"owner": "Administrator",
-	"permissions": [
-		{
-			"create": 1,
-			"delete": 1,
-			"email": 1,
-			"print": 1,
-			"read": 1,
-			"report": 1,
-			"role": "Support Team",
-			"share": 1,
-			"write": 1
-		},
-		{
-			"create": 1,
-			"delete": 1,
-			"email": 1,
-			"export": 1,
-			"print": 1,
-			"read": 1,
-			"report": 1,
-			"role": "System Manager",
-			"share": 1,
-			"write": 1
-		},
-		{
-			"create": 1,
-			"delete": 1,
-			"email": 1,
-			"export": 1,
-			"print": 1,
-			"read": 1,
-			"report": 1,
-			"role": "Agent",
-			"select": 1,
-			"share": 1,
-			"write": 1
-		},
-		{
-			"create": 1,
-			"delete": 1,
-			"email": 1,
-			"export": 1,
-			"if_owner": 1,
-			"print": 1,
-			"read": 1,
-			"report": 1,
-			"role": "All",
-			"share": 1,
-			"write": 1
-		}
-	],
-	"quick_entry": 1,
-	"search_fields": "status,subject,raised_by",
-	"sender_field": "raised_by",
-	"sort_field": "modified",
-	"sort_order": "DESC",
-	"states": [],
-	"subject_field": "subject",
-	"timeline_field": "contact",
-	"title_field": "subject",
-	"track_changes": 1,
-	"track_seen": 1
->>>>>>> 2b95fbec
 }