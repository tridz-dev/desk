--- conflicted
+++ resolved
@@ -380,23 +380,7 @@
    "label": "Customer Feedback"
   },
   {
-<<<<<<< HEAD
    "fieldname": "feedback_extra",
-=======
-   "default": "0",
-   "fieldname": "feedback_submitted",
-   "fieldtype": "Check",
-   "hidden": 1,
-   "label": "Feedback Submitted"
-  },
-  {
-   "fieldname": "satisfaction_rating",
-   "fieldtype": "Rating",
-   "label": "Rating"
-  },
-  {
-   "fieldname": "customer_feedback",
->>>>>>> ce16577f
    "fieldtype": "Long Text",
    "label": "Feedback (Extra)"
   },
@@ -410,11 +394,7 @@
  "icon": "fa fa-issue",
  "idx": 7,
  "links": [],
-<<<<<<< HEAD
  "modified": "2023-08-08 16:05:20.458305",
-=======
- "modified": "2023-08-07 16:57:28.359205",
->>>>>>> ce16577f
  "modified_by": "Administrator",
  "module": "Helpdesk",
  "name": "HD Ticket",
