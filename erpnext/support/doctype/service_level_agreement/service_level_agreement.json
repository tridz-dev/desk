{
 "actions": [],
 "autoname": "format:SLA-{document_type}-{service_level}",
 "creation": "2018-12-26 21:08:15.448812",
 "doctype": "DocType",
 "editable_grid": 1,
 "engine": "InnoDB",
 "field_order": [
  "enabled",
  "section_break_2",
  "document_type",
  "default_service_level_agreement",
  "default_priority",
  "column_break_2",
  "service_level",
  "holiday_list",
  "entity_section",
  "entity_type",
  "column_break_10",
  "entity",
  "filters_section",
  "condition",
  "column_break_15",
  "condition_description",
  "agreement_details_section",
  "start_date",
  "column_break_7",
  "end_date",
  "response_and_resolution_time_section",
  "apply_sla_for_resolution",
  "priorities",
  "status_details",
  "sla_fulfilled_on",
  "pause_sla_on",
  "support_and_resolution_section_break",
  "support_and_resolution"
 ],
 "fields": [
  {
   "fieldname": "service_level",
   "fieldtype": "Data",
   "in_list_view": 1,
   "in_standard_filter": 1,
   "label": "Service Level Name",
   "reqd": 1
  },
  {
   "fieldname": "holiday_list",
   "fieldtype": "Link",
   "label": "Holiday List",
   "options": "Holiday List",
   "reqd": 1
  },
  {
   "fieldname": "column_break_2",
   "fieldtype": "Column Break"
  },
  {
   "depends_on": "eval: !doc.default_service_level_agreement",
   "fieldname": "agreement_details_section",
   "fieldtype": "Section Break",
   "label": "Agreement Details"
  },
  {
   "fieldname": "start_date",
   "fieldtype": "Date",
   "label": "Start Date"
  },
  {
   "depends_on": "eval: !doc.default_contract",
   "fieldname": "column_break_7",
   "fieldtype": "Column Break"
  },
  {
   "depends_on": "eval: !doc.default_service_level_agreement",
   "fieldname": "end_date",
   "fieldtype": "Date",
   "label": "End Date"
  },
  {
   "fieldname": "response_and_resolution_time_section",
   "fieldtype": "Section Break",
   "label": "Response and Resolution Time"
  },
  {
   "fieldname": "support_and_resolution_section_break",
   "fieldtype": "Section Break",
   "label": "Working Hours"
  },
  {
   "fieldname": "support_and_resolution",
   "fieldtype": "Table",
   "options": "Service Day",
   "reqd": 1
  },
  {
   "fieldname": "priorities",
   "fieldtype": "Table",
   "label": "Priorities",
   "options": "Service Level Priority",
   "reqd": 1
  },
  {
   "fieldname": "column_break_10",
   "fieldtype": "Column Break"
  },
  {
   "fieldname": "entity",
   "fieldtype": "Dynamic Link",
   "in_list_view": 1,
   "in_standard_filter": 1,
   "label": "Entity",
   "options": "entity_type"
  },
  {
   "depends_on": "eval: !doc.default_service_level_agreement",
   "fieldname": "entity_section",
   "fieldtype": "Section Break",
   "label": "Entity"
  },
  {
   "fieldname": "entity_type",
   "fieldtype": "Select",
   "in_standard_filter": 1,
   "label": "Entity Type",
   "options": "\nCustomer\nCustomer Group\nTerritory"
  },
  {
   "fieldname": "section_break_2",
   "fieldtype": "Section Break",
   "hide_border": 1
  },
  {
   "default": "0",
   "fieldname": "default_service_level_agreement",
   "fieldtype": "Check",
   "label": "Default Service Level Agreement"
  },
  {
   "fieldname": "default_priority",
   "fieldtype": "Link",
   "label": "Default Priority",
   "options": "Issue Priority",
   "read_only": 1
  },
  {
   "fieldname": "pause_sla_on",
   "fieldtype": "Table",
   "label": "SLA Paused On",
   "options": "Pause SLA On Status"
  },
  {
   "fieldname": "document_type",
   "fieldtype": "Link",
   "label": "Document Type",
   "options": "DocType",
   "reqd": 1,
   "set_only_once": 1
  },
  {
   "default": "1",
   "fieldname": "enabled",
   "fieldtype": "Check",
   "label": "Enabled"
  },
  {
   "fieldname": "status_details",
   "fieldtype": "Section Break",
   "label": "Status Details"
  },
  {
   "fieldname": "sla_fulfilled_on",
   "fieldtype": "Table",
<<<<<<< HEAD
   "label": "SLA Fulfilled On",
   "options": "SLA Fulfilled On Status",
   "reqd": 1
  },
  {
   "default": "1",
   "fieldname": "apply_sla_for_resolution",
   "fieldtype": "Check",
   "label": "Apply SLA for Resolution Time"
  }
 ],
 "links": [],
 "modified": "2021-07-08 12:28:46.283334",
=======
   "label": "Pause SLA On",
   "options": "Pause SLA On Status"
  },
  {
   "fieldname": "filters_section",
   "fieldtype": "Section Break",
   "label": "Assignment Condition"
  },
  {
   "fieldname": "column_break_15",
   "fieldtype": "Column Break"
  },
  {
   "fieldname": "condition",
   "fieldtype": "Code",
   "label": "Condition",
   "options": "Python"
  },
  {
   "fieldname": "condition_description",
   "fieldtype": "HTML",
   "options": "<p><strong>Condition Examples:</strong></p>\n<pre>doc.status==\"Open\"<br>doc.due_date==nowdate()<br>doc.total &gt; 40000\n</pre>"
  }
 ],
 "links": [],
 "modified": "2021-07-27 11:16:45.596579",
>>>>>>> 820265d5
 "modified_by": "Administrator",
 "module": "Support",
 "name": "Service Level Agreement",
 "owner": "Administrator",
 "permissions": [
  {
   "create": 1,
   "delete": 1,
   "email": 1,
   "export": 1,
   "print": 1,
   "read": 1,
   "report": 1,
   "role": "System Manager",
   "share": 1,
   "write": 1
  },
  {
   "create": 1,
   "delete": 1,
   "email": 1,
   "export": 1,
   "print": 1,
   "read": 1,
   "report": 1,
   "role": "All",
   "share": 1,
   "write": 1
  }
 ],
 "sort_field": "modified",
 "sort_order": "DESC",
 "track_changes": 1
}<|MERGE_RESOLUTION|>--- conflicted
+++ resolved
@@ -171,7 +171,6 @@
   {
    "fieldname": "sla_fulfilled_on",
    "fieldtype": "Table",
-<<<<<<< HEAD
    "label": "SLA Fulfilled On",
    "options": "SLA Fulfilled On Status",
    "reqd": 1
@@ -181,11 +180,8 @@
    "fieldname": "apply_sla_for_resolution",
    "fieldtype": "Check",
    "label": "Apply SLA for Resolution Time"
-  }
- ],
- "links": [],
- "modified": "2021-07-08 12:28:46.283334",
-=======
+  },
+  {
    "label": "Pause SLA On",
    "options": "Pause SLA On Status"
   },
@@ -211,8 +207,7 @@
   }
  ],
  "links": [],
- "modified": "2021-07-27 11:16:45.596579",
->>>>>>> 820265d5
+ "modified": "2021-07-09 12:28:46.283334",
  "modified_by": "Administrator",
  "module": "Support",
  "name": "Service Level Agreement",
